--- conflicted
+++ resolved
@@ -56,20 +56,7 @@
 	return result, nil
 }
 
-<<<<<<< HEAD
-// checkParameters is used to make sure that each transform is given the right number of parameters.
-func checkParameters(name string, expected int, parameters []function.Value) error {
-	if len(parameters) != expected {
-		printArgs := append([]function.Value{function.StringValue("(SeriesList)")}, parameters...)
-		return errors.New(fmt.Sprintf("expected %s to be given %d parameters but was given %d: %+v", name, expected+1, len(parameters)+1, printArgs))
-	}
-	return nil
-}
-
-// Derivative estimates the "change per second" between the two samples (scaled consecutive difference)
-=======
 // transformDerivative estimates the "change per second" between the two samples (scaled consecutive difference)
->>>>>>> 3f81eb1e
 func Derivative(values []float64, parameters []function.Value, scale float64) ([]float64, error) {
 	result := make([]float64, len(values))
 	for i := range values {
