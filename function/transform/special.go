// Copyright 2015 Square Inc.
//
// Licensed under the Apache License, Version 2.0 (the "License");
// you may not use this file except in compliance with the License.
// You may obtain a copy of the License at
//
// http://www.apache.org/licenses/LICENSE-2.0
//
// Unless required by applicable law or agreed to in writing, software
// distributed under the License is distributed on an "AS IS" BASIS,
// WITHOUT WARRANTIES OR CONDITIONS OF ANY KIND, either express or implied.
// See the License for the specific language governing permissions and
// limitations under the License.

package transform

import (
	"fmt"
	"math"

	"github.com/square/metrics/api"
	"github.com/square/metrics/function"
)

var Timeshift = function.MetricFunction{
	Name:         "transform.timeshift",
	MinArguments: 2,
	MaxArguments: 2,
	Compute: func(context function.EvaluationContext, arguments []function.Expression, groups function.Groups) (function.Value, error) {
		value, err := arguments[1].Evaluate(context)
		if err != nil {
			return nil, err
		}
		duration, err := value.ToDuration()
		if err != nil {
			return nil, err
		}
		newContext := context
		newContext.Timerange = newContext.Timerange.Shift(duration)

		result, err := arguments[0].Evaluate(newContext)
		if err != nil {
			return nil, err
		}

		if seriesValue, ok := result.(api.SeriesList); ok {
			seriesValue.Timerange = context.Timerange
			return seriesValue, nil
		}
		return result, nil
	},
}

var MovingAverage = function.MetricFunction{
	Name:         "transform.moving_average",
	MinArguments: 2,
	MaxArguments: 2,
	Compute: func(context function.EvaluationContext, arguments []function.Expression, groups function.Groups) (function.Value, error) {
		// Applying a similar trick as did TimeshiftFunction. It fetches data prior to the start of the timerange.

		sizeValue, err := arguments[1].Evaluate(context)
		if err != nil {
			return nil, err
		}
		size, err := sizeValue.ToDuration()
		if err != nil {
			return nil, err
		}
		limit := int(float64(size)/float64(context.Timerange.Resolution()) + 0.5) // Limit is the number of items to include in the average
		if limit < 1 {
			// At least one value must be included at all times
			limit = 1
		}

		timerange := context.Timerange
		newTimerange, err := api.NewSnappedTimerange(timerange.Start()-int64(limit-1)*timerange.ResolutionMillis(), timerange.End(), timerange.ResolutionMillis())
		if err != nil {
			return nil, err
		}
		newContext := context.WithTimerange(newTimerange)
		// The new context has a timerange which is extended beyond the query's.
		listValue, err := arguments[0].Evaluate(newContext)
		if err != nil {
			return nil, err
		}

		// This value must be a SeriesList.
		list, err := listValue.ToSeriesList(newContext.Timerange)
		if err != nil {
			return nil, err
		}

		// The timerange must be reverted.
		list.Timerange = context.Timerange

		// Update each series in the list.
		for index, series := range list.Series {
			// The series will be given a (shorter) replaced list of values.
			results := make([]float64, context.Timerange.Slots())
			count := 0
			sum := 0.0
			for i := range series.Values {
				// Add the new element, if it isn't NaN.
				if !math.IsNaN(series.Values[i]) {
					sum += series.Values[i]
					count++
				}
				// Remove the oldest element, if it isn't NaN, and it's in range.
				// (e.g., if limit = 1, then this removes the previous element from the sum).
				if i >= limit && !math.IsNaN(series.Values[i-limit]) {
					sum -= series.Values[i-limit]
					count--
				}
				// Numerical error could (possibly) cause count == 0 but sum != 0.
				if i-limit+1 >= 0 {
					if count == 0 {
						results[i-limit+1] = math.NaN()
					} else {
						results[i-limit+1] = sum / float64(count)
					}
				}
			}
			list.Series[index].Values = results
		}
		return list, nil
	},
}

var ExponentialMovingAverage = function.MetricFunction{
	Name:         "transform.exponential_moving_average",
	MinArguments: 2,
	MaxArguments: 2,
<<<<<<< HEAD
	Compute: func(context function.EvaluationContext, arguments []function.Expression, groups function.Groups) (function.Value, error) {
		value, err := arguments[0].Evaluate(context)
=======
	Compute: func(context *function.EvaluationContext, arguments []function.Expression, groups function.Groups) (function.Value, error) {
		// Applying a similar trick as did TimeshiftFunction. It fetches data prior to the start of the timerange.

		sizeValue, err := arguments[1].Evaluate(context)
>>>>>>> ccb6f4d2
		if err != nil {
			return nil, err
		}
		size, err := sizeValue.ToDuration()
		if err != nil {
			return nil, err
		}
		limit := int(float64(size)/float64(context.Timerange.Resolution()) + 0.5) // Limit is the number of items to include in the average
		if limit < 1 {
			// At least one value must be included at all times
			limit = 1
		}

		newContext := context.Copy()
		timerange := context.Timerange
		newContext.Timerange, err = api.NewSnappedTimerange(timerange.Start()-int64(limit-1)*timerange.ResolutionMillis(), timerange.End(), timerange.ResolutionMillis())
		if err != nil {
			return nil, err
		}
		// The new context has a timerange which is extended beyond the query's.
		listValue, err := arguments[0].Evaluate(&newContext)
		if err != nil {
			return nil, err
		}

		// This value must be a SeriesList.
		list, err := listValue.ToSeriesList(newContext.Timerange)
		if err != nil {
			return nil, err
		}

		// How many "ticks" are there in "size"?
		// size / resolution
		// alpha is a parameter such that
		// alpha^ticks = 1/2
		// so, alpha = exp(log(1/2) / ticks)
		alpha := math.Exp(math.Log(0.5) * float64(context.Timerange.Resolution()) / float64(size))

		// The timerange must be reverted.
		list.Timerange = context.Timerange
		context.CopyNotesFrom(&newContext)
		newContext.Invalidate() //Prevent this from leaking or getting used.

		// Update each series in the list.
		for index, series := range list.Series {
			// The series will be given a (shorter) replaced list of values.
			results := make([]float64, context.Timerange.Slots())
			weight := 0.0
			sum := 0.0
			for i := range series.Values {
				weight *= alpha
				sum *= alpha
				if !math.IsNaN(series.Values[i]) {
					weight += 1
					sum += series.Values[i]
				}
				results[i-limit+1] = sum / weight
			}
			list.Series[index].Values = results
		}
		return list, nil
	},
}

var Alias = function.MetricFunction{
	Name:         "transform.alias",
	MinArguments: 2,
	MaxArguments: 2,
	Compute: func(context *function.EvaluationContext, arguments []function.Expression, groups function.Groups) (function.Value, error) {
		// TODO: delete this function
		// also, this operation is not thread-safe, is it?
		context.EvaluationNotes = append(context.EvaluationNotes, "transform.alias is deprecated")
		return arguments[0].Evaluate(context)
	},
}

// Derivative is special because it needs to get one extra data point to the left
// This transform estimates the "change per second" between the two samples (scaled consecutive difference)
var Derivative = newDerivativeBasedTransform("derivative", derivative)

func derivative(ctx function.EvaluationContext, series api.Timeseries, parameters []function.Value, scale float64) ([]float64, error) {
	values := series.Values
	result := make([]float64, len(values)-1)
	for i := range values {
		if i == 0 {
			continue
		}
		// Scaled difference
		result[i-1] = (values[i] - values[i-1]) / scale
	}
	return result, nil
}

// Rate is special because it needs to get one extra data point to the left.
// This transform functions mostly like Derivative but bounds the result to be positive.
// Specifically this function is designed for strictly increasing counters that
// only decrease when reset to zero. That is, thie function returns consecutive
// differences which are at least 0, or math.Max of the newly reported value and 0
var Rate = newDerivativeBasedTransform("rate", rate)

func rate(ctx function.EvaluationContext, series api.Timeseries, parameters []function.Value, scale float64) ([]float64, error) {
	values := series.Values
	result := make([]float64, len(values)-1)
	for i := range values {
		if i == 0 {
			continue
		}
		// Scaled difference
		result[i-1] = (values[i] - values[i-1]) / scale
		if result[i-1] < 0 {
			result[i-1] = 0
		}
		if i+1 < len(values) && values[i-1] > values[i] && values[i] <= values[i+1] {
			// Downsampling may cause a drop from 1000 to 0 to look like [1000, 500, 0] instead of [1000, 1001, 0].
			// So we check the next, in addition to the previous.
			ctx.AddNote(fmt.Sprintf("Rate(%v): The underlying counter reset between %f, %f\n", series.TagSet, values[i-1], values[i]))
			// values[i] is our best approximatation of the delta between i-1 and i
			// Why? This should only be used on counters, so if v[i] - v[i-1] < 0 then
			// the counter has reset, and we know *at least* v[i] increments have happened
			result[i-1] = math.Max(values[i], 0) / scale
		}
	}
	return result, nil
}

// newDerivativeBasedTransform returns a function.MetricFunction that performs
// a delta between two data points. The transform parameter is a function of type
// transform is expected to return an array of values whose length is 1 less
// than the given series
func newDerivativeBasedTransform(name string, transformer transform) function.MetricFunction {
	return function.MetricFunction{
		Name:         "transform." + name,
		MinArguments: 1,
		MaxArguments: 1,
		Compute: func(context function.EvaluationContext, arguments []function.Expression, groups function.Groups) (function.Value, error) {
			var err error
			// Calcuate the new timerange to include one extra point to the left

			timerange := context.Timerange
			newTimerange, err := api.NewSnappedTimerange(timerange.Start()-timerange.ResolutionMillis(), timerange.End(), timerange.ResolutionMillis())
			if err != nil {
				return nil, err
			}
			newContext := context.WithTimerange(newTimerange)

			// The new context has a timerange which is extended beyond the query's.
			listValue, err := arguments[0].Evaluate(newContext)
			if err != nil {
				return nil, err
			}

			// This value must be a SeriesList.
			list, err := listValue.ToSeriesList(newContext.Timerange)
			if err != nil {
				return nil, err
			}

			// Reset the timerange
			list.Timerange = context.Timerange

			//Apply the original context to the transform even though the list
			//will include one additional data point.
			result, err := ApplyTransform(context, list, transformer, []function.Value{})
			if err != nil {
				return nil, err
			}

			// Validate our series are the correct length
			for i := range result.Series {
				if len(result.Series[i].Values) != len(list.Series[i].Values)-1 {
					panic(fmt.Sprintf("Expected transform to return %d values, received %d", len(list.Series[i].Values)-1, len(result.Series[i].Values)))
				}
			}
			return result, nil
		},
	}
}<|MERGE_RESOLUTION|>--- conflicted
+++ resolved
@@ -130,15 +130,10 @@
 	Name:         "transform.exponential_moving_average",
 	MinArguments: 2,
 	MaxArguments: 2,
-<<<<<<< HEAD
 	Compute: func(context function.EvaluationContext, arguments []function.Expression, groups function.Groups) (function.Value, error) {
-		value, err := arguments[0].Evaluate(context)
-=======
-	Compute: func(context *function.EvaluationContext, arguments []function.Expression, groups function.Groups) (function.Value, error) {
 		// Applying a similar trick as did TimeshiftFunction. It fetches data prior to the start of the timerange.
 
 		sizeValue, err := arguments[1].Evaluate(context)
->>>>>>> ccb6f4d2
 		if err != nil {
 			return nil, err
 		}
@@ -152,14 +147,16 @@
 			limit = 1
 		}
 
-		newContext := context.Copy()
 		timerange := context.Timerange
-		newContext.Timerange, err = api.NewSnappedTimerange(timerange.Start()-int64(limit-1)*timerange.ResolutionMillis(), timerange.End(), timerange.ResolutionMillis())
-		if err != nil {
-			return nil, err
-		}
+		newTimerange, err := api.NewSnappedTimerange(timerange.Start()-int64(limit-1)*timerange.ResolutionMillis(), timerange.End(), timerange.ResolutionMillis())
+		if err != nil {
+			return nil, err
+		}
+
+		newContext := context.WithTimerange(newTimerange)
+
 		// The new context has a timerange which is extended beyond the query's.
-		listValue, err := arguments[0].Evaluate(&newContext)
+		listValue, err := arguments[0].Evaluate(newContext)
 		if err != nil {
 			return nil, err
 		}
@@ -179,8 +176,6 @@
 
 		// The timerange must be reverted.
 		list.Timerange = context.Timerange
-		context.CopyNotesFrom(&newContext)
-		newContext.Invalidate() //Prevent this from leaking or getting used.
 
 		// Update each series in the list.
 		for index, series := range list.Series {
@@ -207,10 +202,9 @@
 	Name:         "transform.alias",
 	MinArguments: 2,
 	MaxArguments: 2,
-	Compute: func(context *function.EvaluationContext, arguments []function.Expression, groups function.Groups) (function.Value, error) {
+	Compute: func(context function.EvaluationContext, arguments []function.Expression, groups function.Groups) (function.Value, error) {
 		// TODO: delete this function
-		// also, this operation is not thread-safe, is it?
-		context.EvaluationNotes = append(context.EvaluationNotes, "transform.alias is deprecated")
+		context.AddNote("transform.alias is deprecated")
 		return arguments[0].Evaluate(context)
 	},
 }
