--- conflicted
+++ resolved
@@ -39,17 +39,12 @@
 	OptimizationConfiguration *optimize.OptimizationConfiguration // optional
 }
 
-type CommandResult struct {
-	Data     interface{}
-	Metadata map[string]interface{}
-}
-
 // Command is the final result of the parsing.
 // A command contains all the information to execute the
 // given query against the API.
 type Command interface {
 	// Execute the given command. Returns JSON-encodable result or an error.
-	Execute(ExecutionContext) (CommandResult, error)
+	Execute(ExecutionContext) (interface{}, error)
 	Name() string
 }
 
@@ -79,7 +74,7 @@
 }
 
 // Execute returns the list of tags satisfying the provided predicate.
-func (cmd *DescribeCommand) Execute(context ExecutionContext) (CommandResult, error) {
+func (cmd *DescribeCommand) Execute(context ExecutionContext) (interface{}, error) {
 
 	// We generate a simple update function that closes around the profiler
 	// so if we do have a cache miss it's correctly reported on this request.
@@ -114,7 +109,7 @@
 		natural_sort.Sort(list)
 		keyValueLists[key] = list
 	}
-	return CommandResult{Data: keyValueLists}, nil
+	return keyValueLists, nil
 }
 
 func (cmd *DescribeCommand) Name() string {
@@ -122,7 +117,7 @@
 }
 
 // Execute of a DescribeAllCommand returns the list of all metrics.
-func (cmd *DescribeAllCommand) Execute(context ExecutionContext) (CommandResult, error) {
+func (cmd *DescribeAllCommand) Execute(context ExecutionContext) (interface{}, error) {
 	result, err := context.MetricMetadataAPI.GetAllMetrics(api.MetricMetadataAPIContext{
 		Profiler: context.Profiler,
 	})
@@ -134,9 +129,9 @@
 			}
 		}
 		sort.Sort(api.MetricKeys(filtered))
-		return CommandResult{Data: filtered}, nil
-	}
-	return CommandResult{}, err
+		return filtered, nil
+	}
+	return nil, err
 }
 
 func (cmd *DescribeAllCommand) Name() string {
@@ -144,14 +139,10 @@
 }
 
 // Execute asks for all metrics with the given name.
-func (cmd *DescribeMetricsCommand) Execute(context ExecutionContext) (CommandResult, error) {
-	result, err := context.MetricMetadataAPI.GetMetricsForTag(cmd.tagKey, cmd.tagValue, api.MetricMetadataAPIContext{
+func (cmd *DescribeMetricsCommand) Execute(context ExecutionContext) (interface{}, error) {
+	return context.MetricMetadataAPI.GetMetricsForTag(cmd.tagKey, cmd.tagValue, api.MetricMetadataAPIContext{
 		Profiler: context.Profiler,
 	})
-	if err != nil {
-		return CommandResult{}, err
-	}
-	return CommandResult{Data: result}, err
 }
 
 func (cmd *DescribeMetricsCommand) Name() string {
@@ -159,10 +150,10 @@
 }
 
 // Execute performs the query represented by the given query string, and returs the result.
-func (cmd *SelectCommand) Execute(context ExecutionContext) (CommandResult, error) {
+func (cmd *SelectCommand) Execute(context ExecutionContext) (interface{}, error) {
 	timerange, err := api.NewSnappedTimerange(cmd.context.Start, cmd.context.End, cmd.context.Resolution)
 	if err != nil {
-		return CommandResult{}, err
+		return nil, err
 	}
 	slotLimit := context.SlotLimit
 	defaultLimit := 1000
@@ -183,11 +174,11 @@
 
 	chosenTimerange, err := api.NewSnappedTimerange(timerange.Start(), timerange.End(), int64(chosenResolution/time.Millisecond))
 	if err != nil {
-		return CommandResult{}, err
+		return nil, err
 	}
 
 	if chosenTimerange.Slots() > slotLimit {
-		return CommandResult{}, function.NewLimitError(
+		return nil, function.NewLimitError(
 			"Requested number of data points exceeds the configured limit",
 			chosenTimerange.Slots(), slotLimit)
 	}
@@ -219,32 +210,6 @@
 
 	timeout := (<-chan time.Time)(nil)
 	if hasTimeout {
-<<<<<<< HEAD
-		timeout := time.After(context.Timeout)
-		results := make(chan interface{})
-		errors := make(chan error)
-		go func() {
-			result, err := function.EvaluateMany(evaluationContext, cmd.expressions)
-			if err != nil {
-				errors <- err
-			} else {
-				results <- result
-			}
-		}()
-		select {
-		case <-timeout:
-			return CommandResult{}, function.NewLimitError("Timeout while executing the query.",
-				context.Timeout, context.Timeout)
-		case result := <-results:
-			return CommandResult{Data: result}, nil
-		case err := <-errors:
-			return CommandResult{}, err
-		}
-	} else {
-		values, err := function.EvaluateMany(evaluationContext, cmd.expressions)
-		if err != nil {
-			return CommandResult{}, err
-=======
 		// A nil channel will just block forever
 		timeout = time.After(context.Timeout)
 	}
@@ -258,7 +223,6 @@
 		if err != nil {
 			errors <- err
 			return
->>>>>>> b9955e27
 		}
 		results <- result
 	}()
@@ -273,10 +237,10 @@
 		for i := range result {
 			lists[i], err = result[i].ToSeriesList(evaluationContext.Timerange)
 			if err != nil {
-				return CommandResult{}, err
+				return nil, err
 			}
 		}
-		return CommandResult{Data: lists}, nil
+		return lists, nil
 	}
 }
 
@@ -302,7 +266,7 @@
 	return cmd.Command.Name()
 }
 
-func (cmd ProfilingCommand) Execute(context ExecutionContext) (CommandResult, error) {
+func (cmd ProfilingCommand) Execute(context ExecutionContext) (interface{}, error) {
 	defer cmd.Profiler.Record(fmt.Sprintf("%s.Execute", cmd.Name()))()
 	context.Profiler = cmd.Profiler
 	return cmd.Command.Execute(context)
