// Copyright 2015 Square Inc.
//
// Licensed under the Apache License, Version 2.0 (the "License");
// you may not use this file except in compliance with the License.
// You may obtain a copy of the License at
//
// http://www.apache.org/licenses/LICENSE-2.0
//
// Unless required by applicable law or agreed to in writing, software
// distributed under the License is distributed on an "AS IS" BASIS,
// WITHOUT WARRANTIES OR CONDITIONS OF ANY KIND, either express or implied.
// See the License for the specific language governing permissions and
// limitations under the License.

// program which takes
// - a rule file
// - a sample list of metrics
// and sees how well the rule performs against the metrics.
package main

import (
	"bytes"
	"compress/zlib"
	"encoding/gob"
	"flag"
	"fmt"
	"io"
	"io/ioutil"
	"os"
	// "runtime"
	// "sort"
	"sync"

	"github.com/square/metrics/api"
	"github.com/square/metrics/main/common"
	"github.com/square/metrics/metric_metadata/cassandra"
	"github.com/square/metrics/util"
)

var (
	metricsFile   = flag.String("metrics-file", "", "Location of zlib compressed gob string file.")
	unmatchedFile = flag.String("unmatched-file", "", "location of metrics list to output unmatched transformations.")
	reverse       = flag.Bool("reverse", false, "If true, then attempt the reverse-rule lookup also.")
)

// Statistics represents the aggregated result of rules
// after running through the test file.
type Statistics struct {
	perMetric map[api.MetricKey]PerMetricStatistics
	matched   int // number of matched rows
	unmatched int // number of unmatched rows
}

// PerMetricStatistics represents per-metric result of rules
// after running through the test file.
type PerMetricStatistics struct {
	matched          int // number of matched rows
	reverseSuccess   int // number of reversed entries
	reverseError     int // number of incorrectly reversed entries.
	reverseIncorrect int // number of incorrectly reversed entries.
}

func ReadMetricsFile(file string) ([]string, error) {
	data, err := ioutil.ReadFile(file)
	if err != nil {
		return nil, err
	}

	result := make(map[string]int)
	r, err := zlib.NewReader(bytes.NewBuffer(data))
	if err != nil {
		panic("Problem with zlib compressed data")
	}
	b := new(bytes.Buffer)
	io.Copy(b, r)
	r.Close()
	d := gob.NewDecoder(b)

	err = d.Decode(&result)
	if err != nil {
		return nil, err
	}

	strings := []string{}
	for k := range result {
		strings = append(strings, k)
	}
	return strings, nil
}

func main() {
	flag.Parse()
	common.SetupLogger()

	if *metricsFile == "" {
		common.ExitWithMessage("No metric file.")
		fmt.Printf("You must specify a metrics file.\n")
		os.Exit(1)
	}

	config := common.LoadConfig()

	// graphiteConfig := util.GraphiteConverterConfig{ConversionRulesPath: config.MetricMetadataAPI.ConversionRulesPath}
	//TODO(cchandler): Make a constructor for a graphite converter so we don't
	//have to stich everything together outside of the package.

	ruleset, err := util.LoadRules(config.MetricMetadataConfig.ConversionRulesPath)

	if err != nil {
		common.ExitWithMessage(fmt.Sprintf("Error while reading rules: %s", err.Error()))
	}
	graphiteConverter := util.RuleBasedGraphiteConverter{Ruleset: ruleset}

	// metricFile, err := os.Open(*metricsFile)
	metrics, err := ReadMetricsFile(*metricsFile)
	if err != nil {
		fmt.Printf("Fatal error reading metrics file %s\n", err)
		os.Exit(1)
	}

	DoAnalysis(metrics, graphiteConverter)

	fmt.Printf("Total metric count %d\n", len(metrics))

	// matched := 0
	// unmatched := 0
	// reverse_convert_failed := 0

	// fmt.Printf("Matched: %d\n", matched)
	// fmt.Printf("Unmatched: %d\n", unmatched)
	// fmt.Printf("Reverse convert failed: %d\n", reverse_convert_failed)

	// if err != nil {
	// 	common.ExitWithMessage("No metric file.")
	// }
	// scanner := bufio.NewScanner(metricFile)
	cassandraConfig := cassandra.CassandraMetricMetadataConfig{
		Hosts:    config.MetricMetadataConfig.Hosts,
		Keyspace: config.MetricMetadataConfig.Keyspace,
	}
	_ = common.NewMetricMetadataAPI(cassandraConfig)

	// var output *os.File
	// if *unmatchedFile != "" {
	// 	output, err = os.Create(*unmatchedFile)
	// 	if err != nil {
	// 		common.ExitWithMessage(fmt.Sprintf("Error creating the output file: %s", err.Error()))
	// 	}
	// }
	// stat := run(ruleset, scanner, apiInstance, output)
	// report(stat)
}

type ChunkResult struct {
	matched                int
	unmatched              int
	reverse_convert_failed int
}

func DoAnalysis(metrics []string, graphiteConverter util.RuleBasedGraphiteConverter) {
	graphiteConverter.EnableStats()

	workQueue := make(chan []string, len(metrics)/25+1)
	resultQueue := make(chan ChunkResult, len(metrics))
	unmatchedQueue := make(chan string, len(metrics))
	var wg sync.WaitGroup

	i := 0
	for i = 0; i+25 < len(metrics); i = i + 25 {
		workQueue <- metrics[i : i+25]
	}
	if i < len(metrics) {
		workQueue <- metrics[i:]
	}

	close(workQueue)

	fmt.Printf("Starting work...\n")
	for j := 0; j < 10; j++ {
		wg.Add(1)
		go func() {
			counter := 0
			defer wg.Done()
			for metrics := range workQueue {
				counter++
				if counter%100 == 0 && counter != 0 {
					fmt.Printf(".")
				}
				chunk_result := ChunkResult{}
				for _, metric := range metrics {
					graphiteMetric := util.GraphiteMetric(metric)
					taggedMetric, err := graphiteConverter.ToTaggedName(graphiteMetric)
					if err != nil {
						_, err := graphiteConverter.ToGraphiteName(taggedMetric)
						if err != nil {
							chunk_result.reverse_convert_failed++
						} else {

						}
						chunk_result.matched++
					} else {
						unmatchedQueue <- metric
						chunk_result.unmatched++
					}
				}
				resultQueue <- chunk_result
			}

		}()
	}
	wg.Wait()
	close(resultQueue)
	close(unmatchedQueue)

	fmt.Printf("\n")
	fmt.Printf("Processing results!")
	totalResults := ChunkResult{}
	//Merge chunks
	wg.Add(1)
	go func() {
		defer wg.Done()
		for {
			select {
<<<<<<< HEAD
			case <-done:
				return
			case output := <-outputBuffer:
				converted, matched := output.result, output.success
				if matched {
					stat.matched++
					perMetric := stat.perMetric[converted.MetricKey]
					perMetric.matched++
					if *insertToDatabase {
						apiInstance.AddMetric(converted, nil)
					}
					if *reverse {
						reversed, err := ruleset.ToGraphiteName(converted)
						if err != nil {
							perMetric.reverseError++
						} else if string(reversed) != output.input {
							perMetric.reverseIncorrect++
						} else {
							perMetric.reverseSuccess++
						}
					}
					stat.perMetric[converted.MetricKey] = perMetric
				} else {
					stat.unmatched++
					if unmatched != nil {
						unmatched.WriteString(output.input)
						unmatched.WriteString("\n")
					}
=======
			case result, more := <-resultQueue:
				totalResults.matched += result.matched
				totalResults.unmatched += result.unmatched
				totalResults.reverse_convert_failed += result.reverse_convert_failed

				if !more {
					return
				}
			}
		}
	}()
	wg.Add(1)
	unmatchedResults := []string{}
	go func() {
		defer wg.Done()
		for {
			select {
			case unmatched, more := <-unmatchedQueue:
				unmatchedResults = append(unmatchedResults, unmatched)
				if !more {
					return
>>>>>>> 6cadd244
				}
			}
		}
	}()

	wg.Wait()
	fmt.Printf("\n")
	fmt.Printf("Matched: %d\n", totalResults.matched)
	fmt.Printf("Unmatched: %d\n", totalResults.unmatched)
	fmt.Printf("Reverse convert failed: %d\n", totalResults.reverse_convert_failed)

	GenerateReport(unmatchedResults, graphiteConverter)
}

func GenerateReport(unmatched []string, graphiteConverter util.RuleBasedGraphiteConverter) {
	err := os.RemoveAll("report")
	if err != nil {
		panic("Can't delete the report directory")
	}
	if err := os.Mkdir("report", 0744); err != nil {
		panic("Can't create report directory")
	}

	f, err := os.Create("report/unmatched.txt")
	defer f.Close()

	for _, metric := range unmatched {
		f.WriteString(fmt.Sprintf("%s\n", metric))
	}

	for i, rule := range graphiteConverter.Ruleset.Rules {
		f, err := os.Create(fmt.Sprintf("report/%d.txt", i))
		defer f.Close()
		if err != nil {
			panic("Unable to create report file!")
		}
		f.WriteString(fmt.Sprintf("Rule: %s\n", rule.MetricKeyRegex))

		for _, match := range rule.Statistics.SuccessfulMatches {
			f.WriteString(fmt.Sprintf("%s\n", match))
		}

	}
}

// func run(ruleset util.RuleSet, scanner *bufio.Scanner, apiInstance api.MetricMetadataAPI, unmatched *os.File) Statistics {
// 	var wg sync.WaitGroup
// 	stat := Statistics{
// 		perMetric: make(map[api.MetricKey]PerMetricStatistics),
// 	}
// 	type result struct {
// 		input   string
// 		result  api.TaggedMetric
// 		success bool
// 	}
// 	inputBuffer := make(chan string, 10)
// 	outputBuffer := make(chan result, 10)
// 	done := make(chan struct{})
// 	for id := 0; id < runtime.NumCPU(); id++ {
// 		go func() {
// 			for {
// 				select {
// 				case <-done:
// 					return
// 				case input := <-inputBuffer:
// 					metric, matched := ruleset.MatchRule(input)
// 					outputBuffer <- result{
// 						input,
// 						metric,
// 						matched,
// 					}
// 				}
// 			}
// 		}()
// 	}
// 	go func() {
// 		// aggregate function.
// 		for {
// 			select {
// 			case <-done:
// 				return
// 			case output := <-outputBuffer:
// 				converted, matched := output.result, output.success
// 				if matched {
// 					stat.matched++
// 					perMetric := stat.perMetric[converted.MetricKey]
// 					perMetric.matched++
// 					if *insertToDatabase {
// 						apiInstance.AddMetric(converted)
// 					}
// 					if *reverse {
// 						reversed, err := ruleset.ToGraphiteName(converted)
// 						if err != nil {
// 							perMetric.reverseError++
// 						} else if string(reversed) != output.input {
// 							perMetric.reverseIncorrect++
// 						} else {
// 							perMetric.reverseSuccess++
// 						}
// 					}
// 					stat.perMetric[converted.MetricKey] = perMetric
// 				} else {
// 					stat.unmatched++
// 					if unmatched != nil {
// 						unmatched.WriteString(output.input)
// 						unmatched.WriteString("\n")
// 					}
// 				}
// 				wg.Done()
// 			}
// 		}
// 	}()

// 	for scanner.Scan() {
// 		wg.Add(1)
// 		input := scanner.Text()
// 		inputBuffer <- input
// 	}
// 	wg.Wait()
// 	close(done) // broadcast to shutdown all goroutines.
// 	return stat
// }

// func report(stat Statistics) {
// 	total := stat.matched + stat.unmatched
// 	fmt.Printf("Processed %d entries\n", total)
// 	fmt.Printf("Matched:   %d\n", stat.matched)
// 	fmt.Printf("Unmatched: %d\n", stat.unmatched)
// 	fmt.Printf("Per-rule statistics\n")
// 	rowformat := "%-60s %7d %7d %7d %7d\n"
// 	headformat := "%-60s %7s %7s %7s %7s\n"
// 	fmt.Printf(headformat, "name", "match", "rev-suc", "rev-err", "rev-fail")
// 	sortedKeys := make([]string, len(stat.perMetric))
// 	index := 0
// 	for key := range stat.perMetric {
// 		sortedKeys[index] = string(key)
// 		index++
// 	}
// 	sort.Strings(sortedKeys)
// 	for _, key := range sortedKeys {
// 		perMetric := stat.perMetric[api.MetricKey(key)]
// 		fmt.Printf(rowformat,
// 			string(key),
// 			perMetric.matched,
// 			perMetric.reverseSuccess,
// 			perMetric.reverseError,
// 			perMetric.reverseIncorrect,
// 		)
// 	}
// }<|MERGE_RESOLUTION|>--- conflicted
+++ resolved
@@ -221,36 +221,6 @@
 		defer wg.Done()
 		for {
 			select {
-<<<<<<< HEAD
-			case <-done:
-				return
-			case output := <-outputBuffer:
-				converted, matched := output.result, output.success
-				if matched {
-					stat.matched++
-					perMetric := stat.perMetric[converted.MetricKey]
-					perMetric.matched++
-					if *insertToDatabase {
-						apiInstance.AddMetric(converted, nil)
-					}
-					if *reverse {
-						reversed, err := ruleset.ToGraphiteName(converted)
-						if err != nil {
-							perMetric.reverseError++
-						} else if string(reversed) != output.input {
-							perMetric.reverseIncorrect++
-						} else {
-							perMetric.reverseSuccess++
-						}
-					}
-					stat.perMetric[converted.MetricKey] = perMetric
-				} else {
-					stat.unmatched++
-					if unmatched != nil {
-						unmatched.WriteString(output.input)
-						unmatched.WriteString("\n")
-					}
-=======
 			case result, more := <-resultQueue:
 				totalResults.matched += result.matched
 				totalResults.unmatched += result.unmatched
@@ -272,7 +242,6 @@
 				unmatchedResults = append(unmatchedResults, unmatched)
 				if !more {
 					return
->>>>>>> 6cadd244
 				}
 			}
 		}
